"""
ScarCoin Bridge API

REST API for Holo-Economy with ScarCoin minting, Proof-of-Ache validation,
and VaultNode blockchain integration.

Provides programmatic access to the economic validation layer.
"""

<<<<<<< HEAD
# VaultNode Seal: ΔΩ.147.C — Guardian authentication canonical build

from collections import defaultdict, deque
from dataclasses import dataclass
from datetime import datetime, timezone
from decimal import Decimal
import os
import sys
import time
from typing import Any, Awaitable, Callable, Deque, Dict, List, Optional
=======
from collections import defaultdict, deque
from dataclasses import dataclass
from decimal import Decimal
from datetime import datetime, timezone
from typing import Any, Awaitable, Callable, Deque, Dict, List, Optional
import os
import sys
import time
import uuid

from fastapi import Depends, FastAPI, HTTPException, Request, status
from fastapi.middleware.cors import CORSMiddleware
from jose import JWTError, jwt
from pydantic import BaseModel, Field
>>>>>>> 181de25a

from fastapi import Depends, FastAPI, HTTPException, Request, status
from fastapi.middleware.cors import CORSMiddleware
from jose import JWTError, jwt
from pydantic import BaseModel, Field

# Add module and core directories to path for imports
MODULE_DIR = os.path.dirname(__file__)
sys.path.insert(0, MODULE_DIR)
sys.path.insert(0, os.path.join(MODULE_DIR, ".."))

from core.config import get_guardian_settings, get_vaultnode_settings
from core.f2_judges import JudicialSystem
from scarcoin import ScarCoinMintingEngine
from system_summary import SystemSummary
<<<<<<< HEAD
from vaultnode import VaultEvent, VaultNode


guardian_settings = get_guardian_settings()
vaultnode_settings = get_vaultnode_settings()

=======
from core.f2_judges import JudicialSystem


GUARDIAN_ALLOWED_ORIGINS = [
    "https://spiralos.io",
    "https://guardian.spiralos.io"
]
GUARDIAN_API_KEYS = {
    key.strip()
    for key in os.getenv("GUARDIAN_API_KEYS", "").split(",")
    if key.strip()
}
GUARDIAN_JWT_SECRET = os.getenv("GUARDIAN_JWT_SECRET")
GUARDIAN_JWT_ALGORITHM = os.getenv("GUARDIAN_JWT_ALGORITHM", "HS256")
GUARDIAN_RATE_LIMIT = 10
GUARDIAN_RATE_WINDOW_SECONDS = 60
>>>>>>> 181de25a
_guardian_rate_state: Dict[str, Deque[float]] = defaultdict(deque)


@dataclass
class GuardianContext:
    """Authenticated Guardian request context."""

    api_key: str
    guardian_id: str
    roles: List[str]


def _enforce_guardian_rate_limit(api_key: str) -> None:
    """Ensure Guardian requests stay within configured bounds."""

<<<<<<< HEAD
    window_start = time.time() - guardian_settings.rate_window_seconds
=======
    window_start = time.time() - GUARDIAN_RATE_WINDOW_SECONDS
>>>>>>> 181de25a
    rate_window = _guardian_rate_state[api_key]

    while rate_window and rate_window[0] < window_start:
        rate_window.popleft()

<<<<<<< HEAD
    if len(rate_window) >= guardian_settings.rate_limit_per_minute:
=======
    if len(rate_window) >= GUARDIAN_RATE_LIMIT:
>>>>>>> 181de25a
        raise HTTPException(
            status_code=status.HTTP_429_TOO_MANY_REQUESTS,
            detail="Guardian request rate exceeded"
        )

    rate_window.append(time.time())


def _extract_roles(payload: Dict[str, Any]) -> List[str]:
    """Normalize Guardian roles from JWT payload."""

    roles: List[str] = []
    raw_roles = payload.get('roles')
    if isinstance(raw_roles, list):
        roles.extend(str(role) for role in raw_roles)
    elif isinstance(raw_roles, str):
        roles.append(raw_roles)

    single_role = payload.get('role')
    if isinstance(single_role, str) and single_role not in roles:
        roles.append(single_role)

    return roles


async def validate_guardian_request(request: Request) -> GuardianContext:
    """Validate Guardian API key, rate limits, and JWT signature."""

<<<<<<< HEAD
    api_key = request.headers.get("X-Guardian-Key")
=======
    api_key = request.headers.get('X-Guardian-Key')
>>>>>>> 181de25a
    if not api_key:
        raise HTTPException(
            status_code=status.HTTP_401_UNAUTHORIZED,
            detail="X-Guardian-Key header required"
        )

<<<<<<< HEAD
    if not guardian_settings.api_keys:
=======
    if not GUARDIAN_API_KEYS:
>>>>>>> 181de25a
        raise HTTPException(
            status_code=status.HTTP_503_SERVICE_UNAVAILABLE,
            detail="Guardian keyring not configured"
        )

<<<<<<< HEAD
    if api_key not in guardian_settings.api_keys:
=======
    if api_key not in GUARDIAN_API_KEYS:
>>>>>>> 181de25a
        raise HTTPException(
            status_code=status.HTTP_401_UNAUTHORIZED,
            detail="Invalid Guardian API key"
        )

    _enforce_guardian_rate_limit(api_key)

<<<<<<< HEAD
    auth_header = request.headers.get("Authorization", "")
    scheme, _, token = auth_header.partition(" ")
    if scheme.lower() != "bearer" or not token:
=======
    auth_header = request.headers.get('Authorization', '')
    scheme, _, token = auth_header.partition(' ')
    if scheme.lower() != 'bearer' or not token:
>>>>>>> 181de25a
        raise HTTPException(
            status_code=status.HTTP_401_UNAUTHORIZED,
            detail="Guardian bearer token required"
        )

<<<<<<< HEAD
    if not guardian_settings.jwt_secret:
=======
    if not GUARDIAN_JWT_SECRET:
>>>>>>> 181de25a
        raise HTTPException(
            status_code=status.HTTP_500_INTERNAL_SERVER_ERROR,
            detail="Guardian signature validation unavailable"
        )

    try:
<<<<<<< HEAD
        decode_kwargs = {
            "algorithms": [guardian_settings.jwt_algorithm]
        }
        if guardian_settings.jwt_audience:
            decode_kwargs["audience"] = guardian_settings.jwt_audience
        if guardian_settings.jwt_issuer:
            decode_kwargs["issuer"] = guardian_settings.jwt_issuer

        payload = jwt.decode(
            token,
            guardian_settings.jwt_secret,
            **decode_kwargs
=======
        payload = jwt.decode(
            token,
            GUARDIAN_JWT_SECRET,
            algorithms=[GUARDIAN_JWT_ALGORITHM]
>>>>>>> 181de25a
        )
    except JWTError as exc:
        raise HTTPException(
            status_code=status.HTTP_401_UNAUTHORIZED,
            detail="Invalid Guardian signature"
        ) from exc

    roles = _extract_roles(payload)
<<<<<<< HEAD
    if "guardian" not in roles:
=======
    if 'guardian' not in roles:
>>>>>>> 181de25a
        raise HTTPException(
            status_code=status.HTTP_403_FORBIDDEN,
            detail="Guardian role required"
        )

    guardian_id = (
<<<<<<< HEAD
        str(payload.get("sub"))
        or str(payload.get("guardian_id"))
        or "guardian"
=======
        str(payload.get('sub'))
        or str(payload.get('guardian_id'))
        or 'guardian'
>>>>>>> 181de25a
    )

    return GuardianContext(
        api_key=api_key,
        guardian_id=guardian_id,
        roles=roles
    )
<<<<<<< HEAD
=======


def require_guardian_signature(
    func: Callable[..., Awaitable[Any]]
) -> Callable[..., Awaitable[Any]]:
    """Decorator enforcing Guardian authentication for privileged endpoints."""

    async def wrapper(
        *args: Any,
        guardian_context: GuardianContext = Depends(validate_guardian_request),
        **kwargs: Any
    ) -> Any:
        return await func(*args, guardian_context=guardian_context, **kwargs)

    wrapper.__name__ = func.__name__
    wrapper.__doc__ = func.__doc__
    return wrapper
>>>>>>> 181de25a


# Pydantic models for API
class MintRequest(BaseModel):
    """Request to mint ScarCoin"""
    transmutation_id: str
    scarindex_before: Decimal = Field(..., ge=0, le=1)
    scarindex_after: Decimal = Field(..., ge=0, le=1)
    transmutation_efficiency: Decimal = Field(..., ge=0, le=1)
    owner_address: str
    oracle_signatures: Optional[List[str]] = None


class MintResponse(BaseModel):
    """Response from minting"""
    success: bool
    coin_id: Optional[str] = None
    coin_value: Optional[str] = None
    message: str


class BurnRequest(BaseModel):
    """Request to burn ScarCoin"""
    coin_id: str
    reason: str = Field(default="Failed transmutation", min_length=3, max_length=256)


class WalletResponse(BaseModel):
    """Wallet information"""
    address: str
    balance: str
    total_minted: str
    total_burned: str
    transaction_count: int


class SupplyStatsResponse(BaseModel):
    """Supply statistics"""
    total_supply: str
    total_minted: str
    total_burned: str
    minting_count: int
    burning_count: int
    active_wallets: int


class BlockResponse(BaseModel):
    """VaultNode block information"""
    block_number: int
    merkle_root: str
    timestamp: str
    events_count: int
    consensus_reached: bool
    block_hash: str


class DissentRequest(BaseModel):
    """Request to file dissent/appeal against F2 refusal"""
    refusal_id: str
    appellant_id: str
    grounds: str = Field(..., min_length=10, description="Grounds for appeal (minimum 10 characters)")
    evidence: Optional[Dict] = None


class DissentResponse(BaseModel):
    """Response from dissent filing"""
    success: bool
    appeal_id: Optional[str] = None
    refusal_id: str
    review_due_by: str
    message: str


class RefusalRequest(BaseModel):
    """Request payload for invoking Right of Refusal"""
    action_type: str
    action_id: str
    constitutional_grounds: str = Field(..., min_length=10)
    evidence: Optional[Dict] = None


class RefusalResponse(BaseModel):
    """Response for Right of Refusal"""
    refusal_id: str
    action_type: str
    action_id: str
    constitutional_grounds: str
    appeal_endpoint: str
    appeal_instructions: str
    refused_at: str


# Initialize FastAPI
app = FastAPI(
    title="ScarCoin Bridge API",
    description="Holo-Economy API for Proof-of-Ache minting and VaultNode blockchain",
    version="1.3.0-alpha",
)

# CORS middleware
app.add_middleware(
    CORSMiddleware,
<<<<<<< HEAD
    allow_origins=guardian_settings.allowed_origins,
=======
    allow_origins=GUARDIAN_ALLOWED_ORIGINS,
>>>>>>> 181de25a
    allow_credentials=True,
    allow_methods=["*"],
    allow_headers=["*"],
)
# // CODEX-AUDIT: The bridge exposes privileged mint/burn operations yet permits any origin and lacks API authentication or rate limiting, leaving ScarCoin creation endpoints open to abuse.

# Initialize engines
minting_engine = ScarCoinMintingEngine(
    multiplier=Decimal("1000"),
    min_delta_c=Decimal("0.01"),
)

vaultnode = VaultNode(vault_id=vaultnode_settings.default_id)

# Initialize system summary
system_summary = SystemSummary(
    minting_engine=minting_engine,
    vaultnode=vaultnode,
)

judicial_system = JudicialSystem()


# Health check
@app.get("/health")
async def health_check():
    """Health check endpoint"""
    return {
        "status": "healthy",
        "vault_id": vaultnode.vault_id,
        "total_blocks": len(vaultnode.blocks),
        "chain_valid": vaultnode.verify_chain()
    }


# ScarCoin endpoints
@app.post("/api/v1/scarcoin/mint", response_model=MintResponse)
<<<<<<< HEAD
async def mint_scarcoin(
    request: MintRequest,
    guardian_context: GuardianContext = Depends(validate_guardian_request)
=======
@require_guardian_signature
async def mint_scarcoin(
    request: MintRequest,
    guardian_context: GuardianContext
>>>>>>> 181de25a
) -> MintResponse:
    """Mint ScarCoin for a validated transmutation.

    Args:
        request: Mint parameters validated by Guardian operators.
        guardian_context: Authenticated Guardian metadata from JWT.

    Returns:
        MintResponse describing the outcome of the mint operation.

    Raises:
        HTTPException: If validation fails or the minting engine errors.
    """
    try:
        # Mint coin
        coin = minting_engine.mint_scarcoin(
            transmutation_id=request.transmutation_id,
            scarindex_before=request.scarindex_before,
            scarindex_after=request.scarindex_after,
            transmutation_efficiency=request.transmutation_efficiency,
            owner_address=request.owner_address,
            oracle_signatures=request.oracle_signatures or []
        )
        
        if not coin:
            return MintResponse(
                success=False,
                message="Minting failed: Proof-of-Ache validation failed or consensus not reached"
            )
        
        # Record in VaultNode
        minting_event = VaultEvent(
            event_type="scarcoin_minted",
            event_data={
                'coin_id': coin.id,
                'transmutation_id': coin.transmutation_id,
                'coin_value': str(coin.coin_value),
                'owner': coin.owner,
                'delta_c': str(coin.delta_c),
                'scarindex_after': str(coin.scarindex_after),
                'authorized_by': guardian_context.guardian_id
            }
        )

        vaultnode.add_event(minting_event)

        return MintResponse(
            success=True,
            coin_id=coin.id,
            coin_value=str(coin.coin_value),
            message=f"Successfully minted {coin.coin_value} ScarCoins"
        )
    
    except Exception as e:
        raise HTTPException(
            status_code=status.HTTP_500_INTERNAL_SERVER_ERROR,
            detail=str(e)
        )


@app.post("/api/v1/scarcoin/burn")
<<<<<<< HEAD
async def burn_scarcoin(
    request: BurnRequest,
    guardian_context: GuardianContext = Depends(validate_guardian_request)
) -> Dict[str, Any]:
=======
@require_guardian_signature
async def burn_scarcoin(request: BurnRequest, guardian_context: GuardianContext) -> Dict[str, Any]:
>>>>>>> 181de25a
    """Burn an existing ScarCoin that violates constitutional constraints.

    Args:
        request: Burn payload containing the target coin identifier and reason.
        guardian_context: Authenticated Guardian metadata used for auditing.

    Returns:
        Dictionary describing the burn outcome, including auditing metadata.

    Raises:
        HTTPException: If the coin is not found or the burn operation fails.
    """

    success = minting_engine.burn_scarcoin(
        coin_id=request.coin_id,
        reason=request.reason
    )

    if not success:
        raise HTTPException(
            status_code=status.HTTP_404_NOT_FOUND,
            detail=f"Coin {request.coin_id} not found or already burned"
        )

    burn_event = VaultEvent(
        event_type="scarcoin_burned",
        event_data={
            'coin_id': request.coin_id,
            'reason': request.reason,
            'authorized_by': guardian_context.guardian_id,
            'timestamp': datetime.now(timezone.utc).isoformat()
        }
    )
    vaultnode.add_event(burn_event)

    return {
        'success': True,
        'coin_id': request.coin_id,
        'message': f"Coin {request.coin_id} burned",
        'burned_by': guardian_context.guardian_id
    }


@app.post("/api/v1/f2/refusal", response_model=RefusalResponse)
@app.post("/api/v1/refusal", response_model=RefusalResponse)
<<<<<<< HEAD
async def invoke_right_of_refusal(
    request: RefusalRequest,
    guardian_context: GuardianContext = Depends(validate_guardian_request)
=======
@require_guardian_signature
async def invoke_right_of_refusal(
    request: RefusalRequest,
    guardian_context: GuardianContext
>>>>>>> 181de25a
) -> RefusalResponse:
    """Invoke the constitutional Right of Refusal via Guardian authorization.

    Args:
        request: Refusal payload describing the blocked action.
        guardian_context: Authenticated Guardian metadata.

    Returns:
        RefusalResponse describing the refusal and appeal instructions.
    """

    refusal = judicial_system.invoke_right_of_refusal(
        action_type=request.action_type,
        action_id=request.action_id,
        refusing_judge_id=guardian_context.guardian_id,
        constitutional_grounds=request.constitutional_grounds,
        evidence=request.evidence
    )

    refusal_event = VaultEvent(
        event_type="f2_refusal",
        event_data={
            'refusal_id': refusal.id,
            'action_type': refusal.action_type,
            'action_id': refusal.action_id,
            'refusing_judge_id': refusal.refusing_judge_id,
            'constitutional_grounds': refusal.constitutional_grounds
        }
    )
    vaultnode.add_event(refusal_event)

    return RefusalResponse(
        refusal_id=refusal.id,
        action_type=refusal.action_type,
        action_id=refusal.action_id,
        constitutional_grounds=refusal.constitutional_grounds,
        appeal_endpoint=refusal.appeal_endpoint,
        appeal_instructions=refusal.appeal_instructions,
        refused_at=refusal.refused_at.isoformat()
    )


@app.get("/api/v1/scarcoin/balance/{wallet_address}")
async def get_balance(wallet_address: str):
    """Get wallet balance"""
    balance = minting_engine.get_wallet_balance(wallet_address)
    
    if balance is None:
        raise HTTPException(
            status_code=status.HTTP_404_NOT_FOUND,
            detail=f"Wallet {wallet_address} not found"
        )
    
    return {"address": wallet_address, "balance": str(balance)}


@app.get("/api/v1/scarcoin/supply", response_model=SupplyStatsResponse)
async def get_supply():
    """Get supply statistics"""
    stats = minting_engine.get_supply_stats()
    return SupplyStatsResponse(**stats)


@app.get("/api/v1/wallet/{address}", response_model=WalletResponse)
async def get_wallet(address: str):
    """Get wallet information"""
    wallet = minting_engine.get_wallet(address)
    
    if not wallet:
        raise HTTPException(
            status_code=status.HTTP_404_NOT_FOUND,
            detail=f"Wallet {address} not found"
        )
    
    return WalletResponse(
        address=wallet.address,
        balance=str(wallet.balance),
        total_minted=str(wallet.total_minted),
        total_burned=str(wallet.total_burned),
        transaction_count=wallet.transaction_count
    )


@app.post("/api/v1/wallet/create")
async def create_wallet(address: Optional[str] = None):
    """Create new wallet"""
    wallet = minting_engine.create_wallet(address)
    
    return WalletResponse(
        address=wallet.address,
        balance=str(wallet.balance),
        total_minted=str(wallet.total_minted),
        total_burned=str(wallet.total_burned),
        transaction_count=wallet.transaction_count
    )


# VaultNode endpoints
@app.get("/api/v1/vault/block/{block_number}", response_model=BlockResponse)
async def get_block(block_number: int):
    """Get block by number"""
    block = vaultnode.get_block(block_number)
    
    if not block:
        raise HTTPException(
            status_code=status.HTTP_404_NOT_FOUND,
            detail=f"Block {block_number} not found"
        )
    
    return BlockResponse(
        block_number=block.block_number,
        merkle_root=block.merkle_root,
        timestamp=block.timestamp.isoformat(),
        events_count=len(block.events),
        consensus_reached=block.consensus_reached,
        block_hash=block.calculate_hash()
    )


@app.get("/api/v1/vault/latest", response_model=BlockResponse)
async def get_latest_block():
    """Get latest block"""
    block = vaultnode.get_latest_block()
    
    return BlockResponse(
        block_number=block.block_number,
        merkle_root=block.merkle_root,
        timestamp=block.timestamp.isoformat(),
        events_count=len(block.events),
        consensus_reached=block.consensus_reached,
        block_hash=block.calculate_hash()
    )


@app.get("/api/v1/vault/stats")
async def get_vault_stats():
    """Get VaultNode statistics"""
    return vaultnode.get_chain_stats()


@app.post("/api/v1/vault/create_block")
async def create_block(oracle_signatures: Dict[str, str]):
    """
    Create new block from pending events
    
    Requires Oracle Council signatures.
    """
    try:
        if not vaultnode.pending_events:
            raise HTTPException(
                status_code=status.HTTP_400_BAD_REQUEST,
                detail="No pending events to create block"
            )
        
        block = vaultnode.create_block(oracle_signatures=oracle_signatures)
        
        return BlockResponse(
            block_number=block.block_number,
            merkle_root=block.merkle_root,
            timestamp=block.timestamp.isoformat(),
            events_count=len(block.events),
            consensus_reached=block.consensus_reached,
            block_hash=block.calculate_hash()
        )
    
    except ValueError as e:
        raise HTTPException(
            status_code=status.HTTP_400_BAD_REQUEST,
            detail=str(e)
        )


# Proof-of-Ache endpoints
@app.get("/api/v1/poa/proof/{transmutation_id}")
async def get_proof(transmutation_id: str):
    """Get Proof-of-Ache for transmutation"""
    proof = minting_engine.proofs.get(transmutation_id)
    
    if not proof:
        raise HTTPException(
            status_code=status.HTTP_404_NOT_FOUND,
            detail=f"Proof for transmutation {transmutation_id} not found"
        )
    
    return proof.to_dict()


# System Summary endpoint
@app.get("/api/v1/summary")
async def get_system_summary():
    """
    Get comprehensive system summary
    
    Returns aggregated status from all SpiralOS components:
    - Core system status
    - ScarCoin economy metrics
    - Empathy Market activity
    - VaultNode blockchain health
    """
    return system_summary.get_summary()


@app.get("/api/v1/summary/quick")
async def get_quick_summary():
    """Get quick one-line system status"""
    return {
        "status": system_summary.get_quick_status(),
        "timestamp": datetime.now(timezone.utc).isoformat()
    }


# Root endpoint
@app.get("/")
async def root():
    """Root endpoint with API information"""
    return {
        "name": "ScarCoin Bridge API",
        "version": "1.3.0-alpha",
        "vault_id": vaultnode.vault_id,
        "description": "Holo-Economy API for Proof-of-Ache minting and VaultNode blockchain",
        "endpoints": {
            "health": "/health",
            "summary": {
                "full": "GET /api/v1/summary",
                "quick": "GET /api/v1/summary/quick"
            },
            "scarcoin": {
                "mint": "POST /api/v1/scarcoin/mint",
                "balance": "GET /api/v1/scarcoin/balance/{wallet_address}",
                "supply": "GET /api/v1/scarcoin/supply"
            },
            "wallet": {
                "get": "GET /api/v1/wallet/{address}",
                "create": "POST /api/v1/wallet/create"
            },
            "vault": {
                "block": "GET /api/v1/vault/block/{block_number}",
                "latest": "GET /api/v1/vault/latest",
                "stats": "GET /api/v1/vault/stats",
                "create_block": "POST /api/v1/vault/create_block"
            },
            "poa": {
                "proof": "GET /api/v1/poa/proof/{transmutation_id}"
            }
        },
        "motto": "Where coherence becomes currency 🜂"
    }


if __name__ == "__main__":
    import uvicorn
    
    print("=" * 70)
    print("ScarCoin Bridge API")
    print("=" * 70)
    print(f"Vault ID: {vaultnode.vault_id}")
    print(f"Starting server on http://0.0.0.0:8000")
    print("=" * 70)
    
    uvicorn.run(app, host="0.0.0.0", port=8000)<|MERGE_RESOLUTION|>--- conflicted
+++ resolved
@@ -7,7 +7,6 @@
 Provides programmatic access to the economic validation layer.
 """
 
-<<<<<<< HEAD
 # VaultNode Seal: ΔΩ.147.C — Guardian authentication canonical build
 
 from collections import defaultdict, deque
@@ -18,27 +17,11 @@
 import sys
 import time
 from typing import Any, Awaitable, Callable, Deque, Dict, List, Optional
-=======
-from collections import defaultdict, deque
-from dataclasses import dataclass
-from decimal import Decimal
-from datetime import datetime, timezone
-from typing import Any, Awaitable, Callable, Deque, Dict, List, Optional
-import os
-import sys
-import time
-import uuid
 
 from fastapi import Depends, FastAPI, HTTPException, Request, status
 from fastapi.middleware.cors import CORSMiddleware
 from jose import JWTError, jwt
 from pydantic import BaseModel, Field
->>>>>>> 181de25a
-
-from fastapi import Depends, FastAPI, HTTPException, Request, status
-from fastapi.middleware.cors import CORSMiddleware
-from jose import JWTError, jwt
-from pydantic import BaseModel, Field
 
 # Add module and core directories to path for imports
 MODULE_DIR = os.path.dirname(__file__)
@@ -49,31 +32,12 @@
 from core.f2_judges import JudicialSystem
 from scarcoin import ScarCoinMintingEngine
 from system_summary import SystemSummary
-<<<<<<< HEAD
 from vaultnode import VaultEvent, VaultNode
 
 
 guardian_settings = get_guardian_settings()
 vaultnode_settings = get_vaultnode_settings()
 
-=======
-from core.f2_judges import JudicialSystem
-
-
-GUARDIAN_ALLOWED_ORIGINS = [
-    "https://spiralos.io",
-    "https://guardian.spiralos.io"
-]
-GUARDIAN_API_KEYS = {
-    key.strip()
-    for key in os.getenv("GUARDIAN_API_KEYS", "").split(",")
-    if key.strip()
-}
-GUARDIAN_JWT_SECRET = os.getenv("GUARDIAN_JWT_SECRET")
-GUARDIAN_JWT_ALGORITHM = os.getenv("GUARDIAN_JWT_ALGORITHM", "HS256")
-GUARDIAN_RATE_LIMIT = 10
-GUARDIAN_RATE_WINDOW_SECONDS = 60
->>>>>>> 181de25a
 _guardian_rate_state: Dict[str, Deque[float]] = defaultdict(deque)
 
 
@@ -89,21 +53,13 @@
 def _enforce_guardian_rate_limit(api_key: str) -> None:
     """Ensure Guardian requests stay within configured bounds."""
 
-<<<<<<< HEAD
     window_start = time.time() - guardian_settings.rate_window_seconds
-=======
-    window_start = time.time() - GUARDIAN_RATE_WINDOW_SECONDS
->>>>>>> 181de25a
     rate_window = _guardian_rate_state[api_key]
 
     while rate_window and rate_window[0] < window_start:
         rate_window.popleft()
 
-<<<<<<< HEAD
     if len(rate_window) >= guardian_settings.rate_limit_per_minute:
-=======
-    if len(rate_window) >= GUARDIAN_RATE_LIMIT:
->>>>>>> 181de25a
         raise HTTPException(
             status_code=status.HTTP_429_TOO_MANY_REQUESTS,
             detail="Guardian request rate exceeded"
@@ -132,32 +88,20 @@
 async def validate_guardian_request(request: Request) -> GuardianContext:
     """Validate Guardian API key, rate limits, and JWT signature."""
 
-<<<<<<< HEAD
     api_key = request.headers.get("X-Guardian-Key")
-=======
-    api_key = request.headers.get('X-Guardian-Key')
->>>>>>> 181de25a
     if not api_key:
         raise HTTPException(
             status_code=status.HTTP_401_UNAUTHORIZED,
             detail="X-Guardian-Key header required"
         )
 
-<<<<<<< HEAD
     if not guardian_settings.api_keys:
-=======
-    if not GUARDIAN_API_KEYS:
->>>>>>> 181de25a
         raise HTTPException(
             status_code=status.HTTP_503_SERVICE_UNAVAILABLE,
             detail="Guardian keyring not configured"
         )
 
-<<<<<<< HEAD
     if api_key not in guardian_settings.api_keys:
-=======
-    if api_key not in GUARDIAN_API_KEYS:
->>>>>>> 181de25a
         raise HTTPException(
             status_code=status.HTTP_401_UNAUTHORIZED,
             detail="Invalid Guardian API key"
@@ -165,32 +109,21 @@
 
     _enforce_guardian_rate_limit(api_key)
 
-<<<<<<< HEAD
     auth_header = request.headers.get("Authorization", "")
     scheme, _, token = auth_header.partition(" ")
     if scheme.lower() != "bearer" or not token:
-=======
-    auth_header = request.headers.get('Authorization', '')
-    scheme, _, token = auth_header.partition(' ')
-    if scheme.lower() != 'bearer' or not token:
->>>>>>> 181de25a
         raise HTTPException(
             status_code=status.HTTP_401_UNAUTHORIZED,
             detail="Guardian bearer token required"
         )
 
-<<<<<<< HEAD
     if not guardian_settings.jwt_secret:
-=======
-    if not GUARDIAN_JWT_SECRET:
->>>>>>> 181de25a
         raise HTTPException(
             status_code=status.HTTP_500_INTERNAL_SERVER_ERROR,
             detail="Guardian signature validation unavailable"
         )
 
     try:
-<<<<<<< HEAD
         decode_kwargs = {
             "algorithms": [guardian_settings.jwt_algorithm]
         }
@@ -203,12 +136,6 @@
             token,
             guardian_settings.jwt_secret,
             **decode_kwargs
-=======
-        payload = jwt.decode(
-            token,
-            GUARDIAN_JWT_SECRET,
-            algorithms=[GUARDIAN_JWT_ALGORITHM]
->>>>>>> 181de25a
         )
     except JWTError as exc:
         raise HTTPException(
@@ -217,26 +144,16 @@
         ) from exc
 
     roles = _extract_roles(payload)
-<<<<<<< HEAD
     if "guardian" not in roles:
-=======
-    if 'guardian' not in roles:
->>>>>>> 181de25a
         raise HTTPException(
             status_code=status.HTTP_403_FORBIDDEN,
             detail="Guardian role required"
         )
 
     guardian_id = (
-<<<<<<< HEAD
         str(payload.get("sub"))
         or str(payload.get("guardian_id"))
         or "guardian"
-=======
-        str(payload.get('sub'))
-        or str(payload.get('guardian_id'))
-        or 'guardian'
->>>>>>> 181de25a
     )
 
     return GuardianContext(
@@ -244,26 +161,6 @@
         guardian_id=guardian_id,
         roles=roles
     )
-<<<<<<< HEAD
-=======
-
-
-def require_guardian_signature(
-    func: Callable[..., Awaitable[Any]]
-) -> Callable[..., Awaitable[Any]]:
-    """Decorator enforcing Guardian authentication for privileged endpoints."""
-
-    async def wrapper(
-        *args: Any,
-        guardian_context: GuardianContext = Depends(validate_guardian_request),
-        **kwargs: Any
-    ) -> Any:
-        return await func(*args, guardian_context=guardian_context, **kwargs)
-
-    wrapper.__name__ = func.__name__
-    wrapper.__doc__ = func.__doc__
-    return wrapper
->>>>>>> 181de25a
 
 
 # Pydantic models for API
@@ -366,11 +263,7 @@
 # CORS middleware
 app.add_middleware(
     CORSMiddleware,
-<<<<<<< HEAD
     allow_origins=guardian_settings.allowed_origins,
-=======
-    allow_origins=GUARDIAN_ALLOWED_ORIGINS,
->>>>>>> 181de25a
     allow_credentials=True,
     allow_methods=["*"],
     allow_headers=["*"],
@@ -408,16 +301,9 @@
 
 # ScarCoin endpoints
 @app.post("/api/v1/scarcoin/mint", response_model=MintResponse)
-<<<<<<< HEAD
 async def mint_scarcoin(
     request: MintRequest,
     guardian_context: GuardianContext = Depends(validate_guardian_request)
-=======
-@require_guardian_signature
-async def mint_scarcoin(
-    request: MintRequest,
-    guardian_context: GuardianContext
->>>>>>> 181de25a
 ) -> MintResponse:
     """Mint ScarCoin for a validated transmutation.
 
@@ -479,15 +365,10 @@
 
 
 @app.post("/api/v1/scarcoin/burn")
-<<<<<<< HEAD
 async def burn_scarcoin(
     request: BurnRequest,
     guardian_context: GuardianContext = Depends(validate_guardian_request)
 ) -> Dict[str, Any]:
-=======
-@require_guardian_signature
-async def burn_scarcoin(request: BurnRequest, guardian_context: GuardianContext) -> Dict[str, Any]:
->>>>>>> 181de25a
     """Burn an existing ScarCoin that violates constitutional constraints.
 
     Args:
@@ -533,16 +414,9 @@
 
 @app.post("/api/v1/f2/refusal", response_model=RefusalResponse)
 @app.post("/api/v1/refusal", response_model=RefusalResponse)
-<<<<<<< HEAD
 async def invoke_right_of_refusal(
     request: RefusalRequest,
     guardian_context: GuardianContext = Depends(validate_guardian_request)
-=======
-@require_guardian_signature
-async def invoke_right_of_refusal(
-    request: RefusalRequest,
-    guardian_context: GuardianContext
->>>>>>> 181de25a
 ) -> RefusalResponse:
     """Invoke the constitutional Right of Refusal via Guardian authorization.
 
