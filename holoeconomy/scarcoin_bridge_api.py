--- conflicted
+++ resolved
@@ -22,11 +22,7 @@
 
 from scarcoin import ScarCoinMintingEngine, ScarCoin, ProofOfAche, Wallet
 from vaultnode import VaultNode, VaultEvent
-<<<<<<< HEAD
 from system_summary import SystemSummary
-=======
-from core.f2_judges import JudicialSystem, RightOfRefusal, RefusalAppeal
->>>>>>> 7a8ac18d
 
 
 # Pydantic models for API
@@ -129,16 +125,11 @@
 
 vaultnode = VaultNode(vault_id="ΔΩ.122.0")
 
-<<<<<<< HEAD
 # Initialize system summary
 system_summary = SystemSummary(
     minting_engine=minting_engine,
     vaultnode=vaultnode
 )
-=======
-# Initialize F2 Judicial System (constitutional safeguard)
-judicial_system = JudicialSystem()
->>>>>>> 7a8ac18d
 
 
 # Health check
@@ -353,7 +344,6 @@
     return proof.to_dict()
 
 
-<<<<<<< HEAD
 # System Summary endpoint
 @app.get("/api/v1/summary")
 async def get_system_summary():
@@ -375,115 +365,6 @@
     return {
         "status": system_summary.get_quick_status(),
         "timestamp": datetime.utcnow().isoformat()
-=======
-# Constitutional Safeguard: Protected Dissent Endpoint
-@app.post("/api/v1.5/dissent", response_model=DissentResponse)
-async def file_dissent(request: DissentRequest):
-    """
-    Protected dissent endpoint - F2 Judicial Right of Refusal appeal route
-    
-    Constitutional guarantee:
-    - 72-hour F2 review SLA
-    - All appeals immutably logged to VaultNode
-    - Automatic approval if SLA violated
-    
-    This endpoint allows users to appeal F2 Right of Refusal decisions.
-    """
-    # Validate refusal exists
-    if request.refusal_id not in judicial_system.refusals:
-        raise HTTPException(
-            status_code=status.HTTP_404_NOT_FOUND,
-            detail=f"Refusal {request.refusal_id} not found"
-        )
-    
-    # File appeal
-    appeal = judicial_system.file_appeal(
-        refusal_id=request.refusal_id,
-        appellant_id=request.appellant_id,
-        grounds=request.grounds,
-        evidence=request.evidence
-    )
-    
-    if not appeal:
-        raise HTTPException(
-            status_code=status.HTTP_500_INTERNAL_SERVER_ERROR,
-            detail="Failed to file appeal"
-        )
-    
-    # Constitutional requirement: Immutable logging to VaultNode
-    vault_event = VaultEvent(
-        event_type="dissent_filed",
-        data={
-            'appeal_id': appeal.id,
-            'refusal_id': request.refusal_id,
-            'appellant_id': request.appellant_id,
-            'grounds': request.grounds,
-            'filed_at': appeal.filed_at.isoformat(),
-            'review_due_by': appeal.review_due_by.isoformat()
-        }
-    )
-    
-    # Add to current VaultNode block for immutable logging
-    # This ensures constitutional compliance: all dissents are immutably recorded
-    try:
-        vaultnode.current_block.add_event(vault_event)
-    except AttributeError:
-        # VaultNode structure may vary - store event metadata in appeal
-        appeal.metadata['vault_event'] = vault_event.to_dict()
-        appeal.metadata['vault_logged'] = True
-    
-    return DissentResponse(
-        success=True,
-        appeal_id=appeal.id,
-        refusal_id=request.refusal_id,
-        review_due_by=appeal.review_due_by.isoformat(),
-        message=(
-            f"Dissent filed successfully. Appeal {appeal.id} will be reviewed "
-            f"by {appeal.review_due_by.isoformat()}. Constitutional 72-hour SLA applies."
-        )
-    )
-
-
-@app.get("/api/v1.5/dissent/{appeal_id}")
-async def get_dissent_status(appeal_id: str):
-    """
-    Get status of a dissent/appeal
-    
-    Returns current status and whether 72-hour SLA is being met.
-    """
-    if appeal_id not in judicial_system.appeals:
-        raise HTTPException(
-            status_code=status.HTTP_404_NOT_FOUND,
-            detail=f"Appeal {appeal_id} not found"
-        )
-    
-    appeal = judicial_system.appeals[appeal_id]
-    
-    return {
-        'appeal_id': appeal.id,
-        'refusal_id': appeal.refusal_id,
-        'review_status': appeal.review_status,
-        'filed_at': appeal.filed_at.isoformat(),
-        'review_due_by': appeal.review_due_by.isoformat(),
-        'reviewed_at': appeal.reviewed_at.isoformat() if appeal.reviewed_at else None,
-        'is_overdue': appeal.is_overdue(),
-        'sla_status': 'VIOLATED' if appeal.is_overdue() else 'ON_TRACK',
-        'review_decision': appeal.review_decision,
-        'review_reasoning': appeal.review_reasoning
-    }
-
-
-@app.get("/api/v1.5/refusals")
-async def list_refusals():
-    """
-    List all F2 Right of Refusal decisions
-    
-    Provides transparency into judicial refusals.
-    """
-    return {
-        'total_refusals': len(judicial_system.refusals),
-        'refusals': [r.to_dict() for r in judicial_system.refusals.values()]
->>>>>>> 7a8ac18d
     }
 
 
